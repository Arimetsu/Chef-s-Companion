<?xml version="1.0" encoding="UTF-8"?>
<project version="4">
  <component name="deploymentTargetSelector">
    <selectionStates>
      <SelectionState runConfigName="app">
        <option name="selectionMode" value="DROPDOWN" />
      </SelectionState>
<<<<<<< HEAD
      <SelectionState runConfigName="MainActivity (1)">
        <option name="selectionMode" value="DROPDOWN" />
      </SelectionState>
      <SelectionState runConfigName="NewRecipeScreen">
        <option name="selectionMode" value="DROPDOWN" />
        <DropdownSelection timestamp="2025-04-09T10:29:53.030191Z">
          <Target type="DEFAULT_BOOT">
            <handle>
              <DeviceId pluginId="LocalEmulator" identifier="path=C:\Users\DELL\.android\avd\Pixel_4.avd" />
            </handle>
          </Target>
        </DropdownSelection>
        <DialogSelection />
      </SelectionState>
      <SelectionState runConfigName="MainActivity (2)">
        <option name="selectionMode" value="DROPDOWN" />
      </SelectionState>
      <SelectionState runConfigName="MainActivity (3)">
        <option name="selectionMode" value="DROPDOWN" />
        <DropdownSelection timestamp="2025-04-09T10:30:09.683341100Z">
          <Target type="DEFAULT_BOOT">
            <handle>
              <DeviceId pluginId="LocalEmulator" identifier="path=C:\Users\DELL\.android\avd\Pixel_4.avd" />
            </handle>
          </Target>
        </DropdownSelection>
        <DialogSelection />
      </SelectionState>
      <SelectionState runConfigName="MainActivity">
        <option name="selectionMode" value="DROPDOWN" />
      </SelectionState>
=======
>>>>>>> c20ab73d
    </selectionStates>
  </component>
</project><|MERGE_RESOLUTION|>--- conflicted
+++ resolved
@@ -5,40 +5,6 @@
       <SelectionState runConfigName="app">
         <option name="selectionMode" value="DROPDOWN" />
       </SelectionState>
-<<<<<<< HEAD
-      <SelectionState runConfigName="MainActivity (1)">
-        <option name="selectionMode" value="DROPDOWN" />
-      </SelectionState>
-      <SelectionState runConfigName="NewRecipeScreen">
-        <option name="selectionMode" value="DROPDOWN" />
-        <DropdownSelection timestamp="2025-04-09T10:29:53.030191Z">
-          <Target type="DEFAULT_BOOT">
-            <handle>
-              <DeviceId pluginId="LocalEmulator" identifier="path=C:\Users\DELL\.android\avd\Pixel_4.avd" />
-            </handle>
-          </Target>
-        </DropdownSelection>
-        <DialogSelection />
-      </SelectionState>
-      <SelectionState runConfigName="MainActivity (2)">
-        <option name="selectionMode" value="DROPDOWN" />
-      </SelectionState>
-      <SelectionState runConfigName="MainActivity (3)">
-        <option name="selectionMode" value="DROPDOWN" />
-        <DropdownSelection timestamp="2025-04-09T10:30:09.683341100Z">
-          <Target type="DEFAULT_BOOT">
-            <handle>
-              <DeviceId pluginId="LocalEmulator" identifier="path=C:\Users\DELL\.android\avd\Pixel_4.avd" />
-            </handle>
-          </Target>
-        </DropdownSelection>
-        <DialogSelection />
-      </SelectionState>
-      <SelectionState runConfigName="MainActivity">
-        <option name="selectionMode" value="DROPDOWN" />
-      </SelectionState>
-=======
->>>>>>> c20ab73d
     </selectionStates>
   </component>
 </project>