--- conflicted
+++ resolved
@@ -55,7 +55,6 @@
 val RatingStarColor = Color(0xFFFFC107)
 
 @Composable
-<<<<<<< HEAD
 fun InteractionSearchScreen(
     navController: NavHostController,
     searchViewModel: SearchViewModel = viewModel()
@@ -73,6 +72,7 @@
                 modifier = Modifier
                     .fillMaxWidth()
                     .background(Color.White)
+                    .padding(top = 56.dp)
             ) {
                 SearchBar(
                     query = searchQuery,
@@ -148,80 +148,6 @@
                     }
                 }
             }
-=======
-fun InteractionSearchScreen(navController: NavHostController) {
-            Column (
-                modifier = Modifier
-                    .fillMaxSize()
-                    .padding(top = 56.dp,bottom = 16.dp)
-                    .padding(horizontal = 16.dp)
-            ) {
-                SearchBar(navController)
-                RecentSearches(
-                    recentItems = listOf(
-                        RecentSearchItem(
-                            SearchItemType.USER,
-                            "xampleeuser",
-                            "sample name\n20.2M followers",
-                            R.drawable.user
-                        ),
-                        RecentSearchItem(SearchItemType.QUERY, "meowmeow"),
-                        RecentSearchItem(
-                            SearchItemType.RECIPE,
-                            "Canned Tuna Pasta",
-                            "xampleeuser\nitalian",
-                            R.drawable.tryfood
-                        ),
-                        RecentSearchItem(
-                            SearchItemType.USER,
-                            "xampleeuser",
-                            "sample name\n20.2M followers",
-                            R.drawable.user
-                        ),
-                        RecentSearchItem(SearchItemType.QUERY, "meowmeow"),
-                        RecentSearchItem(
-                            SearchItemType.RECIPE,
-                            "Canned Tuna Pasta",
-                            "xampleeuser\nitalian",
-                            R.drawable.tryfood
-                        ),
-                        RecentSearchItem(
-                            SearchItemType.USER,
-                            "xampleeuser",
-                            "sample name\n20.2M followers",
-                            R.drawable.user
-                        ),
-                        RecentSearchItem(SearchItemType.QUERY, "meowmeow"),
-                        RecentSearchItem(
-                            SearchItemType.RECIPE,
-                            "Canned Tuna Pasta",
-                            "xampleeuser\nitalian",
-                            R.drawable.tryfood
-                        ),
-                        RecentSearchItem(
-                            SearchItemType.USER,
-                            "xampleeuser",
-                            "sample name\n20.2M followers",
-                            R.drawable.user
-                        ),
-                        RecentSearchItem(SearchItemType.QUERY, "meowmeow"),
-                        RecentSearchItem(
-                            SearchItemType.RECIPE,
-                            "Canned Tuna Pasta",
-                            "xampleeuser\nitalian",
-                            R.drawable.tryfood
-                        ),
-                        RecentSearchItem(SearchItemType.QUERY, "meowmeow"),
-                        RecentSearchItem(
-                            SearchItemType.RECIPE,
-                            "Canned Tuna Pasta",
-                            "xampleeuser\nitalian",
-                            R.drawable.tryfood
-                        ),
-                    )
-                )
-
->>>>>>> 01721c5e
         }
     }
 }
