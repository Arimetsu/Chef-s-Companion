--- conflicted
+++ resolved
@@ -86,7 +86,6 @@
         // Or: savedRecipesViewModel.fetchRecipesForDisplay(RecipeFilters.ALL) - if that fits better
     }
 
-<<<<<<< HEAD
     // --- Derived State ---
     // Calculate the list of selected Recipe objects based on the current state and selected IDs
     val selectedRecipes = remember(savedListState, selectedRecipeIds) {
@@ -98,18 +97,6 @@
             else -> {
                 // Return empty list if saved recipes are not loaded or in error state
                 emptyList()
-=======
-    val allRecipesState by savedRecipesViewModel.allRecipesState.collectAsStateWithLifecycle()
-    var selectedRecipeIds by remember { mutableStateOf(emptySet<String>()) }
-    var searchQuery by remember { mutableStateOf("") }
-    var selectedTab by remember { mutableStateOf(1) }
-
-    // Derived state to get the actual Recipe objects for selected IDs
-    val selectedRecipes = remember(allRecipesState, selectedRecipeIds) {
-        if (allRecipesState is SavedRecipeListState.Success) {
-            (allRecipesState as SavedRecipeListState.Success).recipes.filter {
-                selectedRecipeIds.contains(it.id)
->>>>>>> 6c7eb5b3
             }
         }
     }
@@ -119,7 +106,6 @@
     // --- UI ---
     Scaffold(
         topBar = {
-<<<<<<< HEAD
             // Use CenterAlignedTopAppBar for better title centering
             CenterAlignedTopAppBar(
                 title = {
@@ -138,35 +124,6 @@
                 },
                 actions = {
                     // Next button to proceed to naming screen
-=======
-            Row(
-                modifier = Modifier
-                    .fillMaxWidth()
-                    .background(Color.White)
-                    .padding(16.dp)
-                    .padding(top = 40.dp),
-                horizontalArrangement = Arrangement.SpaceBetween,
-                verticalAlignment = Alignment.CenterVertically
-            ) {
-                IconButton(onClick = { navController.popBackStack() }) {
-                    Icon( Icons.Default.ArrowBack, contentDescription = "Back", tint = PrimaryGreen )
-                }
-                Text(
-                    text = "New Collection",
-                    fontSize = 22.sp,
-                    fontWeight = FontWeight.Bold,
-                    color = PrimaryGreen,
-                    fontFamily = monte
-                )
-                IconButton(
-                    onClick = {
-                        if (selectedRecipeIds.isNotEmpty()) {
-                            onNavigateToNaming(selectedRecipeIds.toList())
-                        }
-                    },
-                    enabled = selectedRecipeIds.isNotEmpty()
-                ) {
->>>>>>> 6c7eb5b3
                     IconButton(
                         onClick = {
                             if (selectedRecipeIds.isNotEmpty()) {
